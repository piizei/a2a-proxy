"""Agent registry implementation."""

from __future__ import annotations

import asyncio
from pathlib import Path
from typing import Any

import httpx

import asyncio
import httpx

from ..config.loader import ConfigLoader
from ..core.exceptions import ConfigurationError
from ..core.interfaces import IAgentRegistry
from ..core.models import AgentInfo


class AgentRegistry(IAgentRegistry):
    """Registry for managing agent information."""

    def __init__(self, agents: dict[str, AgentInfo] | None = None, config_dir: Path = Path("config")) -> None:
        self._agents: dict[str, AgentInfo] = agents or {}
        self._config_dir = config_dir
        self._http_client: httpx.AsyncClient | None = None
        self._health_cache: dict[str, str] = {}
<<<<<<< HEAD
        self._health_cache_ttl = 30  # seconds
        self._last_health_check = 0.0
=======
        self._last_health_check: int = 0
        self._health_cache_ttl: int = 60
>>>>>>> c881c425

    async def __aenter__(self) -> AgentRegistry:
        self._http_client = httpx.AsyncClient(timeout=10.0)
        return self

<<<<<<< HEAD
    async def __aexit__(self, exc_type, exc_val, exc_tb) -> None:  # type: ignore[override]
        if self._http_client:
            await self._http_client.aclose()
            self._http_client = None
=======
    async def __aexit__(
        self,
        exc_type: type[BaseException] | None,
        exc_val: BaseException | None,
        exc_tb: TracebackType | None
    ) -> None:
        """Async context manager exit."""
        if self._http_client:
            await self._http_client.aclose()
            self._http_client = None

    async def _ensure_http_client(self) -> None:
        """Initialize the HTTP client if needed."""
        if self._http_client is None:
            self._http_client = httpx.AsyncClient()
>>>>>>> c881c425

    async def get_agent(self, agent_id: str) -> AgentInfo | None:
        return self._agents.get(agent_id)

    async def get_agents_by_group(self, group: str) -> list[AgentInfo]:
        return [agent for agent in self._agents.values() if agent.group == group]

    async def refresh(self) -> None:
        try:
            loader = ConfigLoader(self._config_dir)
<<<<<<< HEAD
            self._agents = loader.load_agent_registry()
        except Exception as exc:  # pragma: no cover - unexpected errors
            raise ConfigurationError(f"Failed to refresh agent registry: {exc}") from exc

    async def get_health_status(self) -> dict[str, str]:
=======
            new_agents = loader.load_agent_registry()
            self._agents = new_agents
        except Exception as e:
            raise ConfigurationError(f"Failed to refresh agent registry: {e}") from e

    async def get_health_status(self) -> dict[str, str]:
        """Get health status of all agents."""
>>>>>>> c881c425
        import time

        now = time.time()
        if now - self._last_health_check < self._health_cache_ttl:
            return self._health_cache.copy()

        if not self._http_client:
            return dict.fromkeys(self._agents, "unknown")

        async def check(agent_id: str, info: AgentInfo) -> None:
            url = f"http://{info.fqdn}{info.health_endpoint}" if info.fqdn else None
            status = "unknown"
            if url:
                try:
                    resp = await self._http_client.get(url)
                    status = "healthy" if resp.status_code == 200 else "unhealthy"
                except Exception:
                    status = "unreachable"
            self._health_cache[agent_id] = status

        tasks = [check(aid, info) for aid, info in self._agents.items()]
        if tasks:
            await asyncio.gather(*tasks)

        self._last_health_check = now
        return self._health_cache.copy()

    async def fetch_agent_card(self, agent_info: AgentInfo) -> dict[str, Any]:
        if not self._http_client:
            raise ConfigurationError("HTTP client not initialized")
        if not agent_info.fqdn:
            raise ConfigurationError(f"Agent {agent_info.id} has no FQDN configured")
        url = f"http://{agent_info.fqdn}{agent_info.agent_card_endpoint}"
        try:
            resp = await self._http_client.get(url)
            resp.raise_for_status()
            return resp.json()
        except httpx.HTTPError as exc:
            return {
                "name": f"Agent {agent_info.id}",
                "description": f"Agent {agent_info.id} (card fetch failed)",
                "url": f"http://{agent_info.fqdn}",
                "version": "1.0.0",
                "error": f"Failed to fetch agent card: {exc}",
            }

    # Utility helpers -----------------------------------------------------
    def get_all_agents(self) -> dict[str, AgentInfo]:
        return self._agents.copy()

    def add_agent(self, agent_info: AgentInfo) -> None:
        self._agents[agent_info.id] = agent_info
        self._health_cache.pop(agent_info.id, None)

    def remove_agent(self, agent_id: str) -> None:
        self._agents.pop(agent_id, None)
        self._health_cache.pop(agent_id, None)

    def get_agent_count(self) -> int:
        return len(self._agents)

    def get_groups(self) -> list[str]:
        return sorted({agent.group for agent in self._agents.values()})<|MERGE_RESOLUTION|>--- conflicted
+++ resolved
@@ -25,40 +25,19 @@
         self._config_dir = config_dir
         self._http_client: httpx.AsyncClient | None = None
         self._health_cache: dict[str, str] = {}
-<<<<<<< HEAD
         self._health_cache_ttl = 30  # seconds
         self._last_health_check = 0.0
-=======
-        self._last_health_check: int = 0
-        self._health_cache_ttl: int = 60
->>>>>>> c881c425
+
 
     async def __aenter__(self) -> AgentRegistry:
         self._http_client = httpx.AsyncClient(timeout=10.0)
         return self
 
-<<<<<<< HEAD
     async def __aexit__(self, exc_type, exc_val, exc_tb) -> None:  # type: ignore[override]
         if self._http_client:
             await self._http_client.aclose()
             self._http_client = None
-=======
-    async def __aexit__(
-        self,
-        exc_type: type[BaseException] | None,
-        exc_val: BaseException | None,
-        exc_tb: TracebackType | None
-    ) -> None:
-        """Async context manager exit."""
-        if self._http_client:
-            await self._http_client.aclose()
-            self._http_client = None
 
-    async def _ensure_http_client(self) -> None:
-        """Initialize the HTTP client if needed."""
-        if self._http_client is None:
-            self._http_client = httpx.AsyncClient()
->>>>>>> c881c425
 
     async def get_agent(self, agent_id: str) -> AgentInfo | None:
         return self._agents.get(agent_id)
@@ -69,21 +48,12 @@
     async def refresh(self) -> None:
         try:
             loader = ConfigLoader(self._config_dir)
-<<<<<<< HEAD
             self._agents = loader.load_agent_registry()
         except Exception as exc:  # pragma: no cover - unexpected errors
             raise ConfigurationError(f"Failed to refresh agent registry: {exc}") from exc
 
     async def get_health_status(self) -> dict[str, str]:
-=======
-            new_agents = loader.load_agent_registry()
-            self._agents = new_agents
-        except Exception as e:
-            raise ConfigurationError(f"Failed to refresh agent registry: {e}") from e
 
-    async def get_health_status(self) -> dict[str, str]:
-        """Get health status of all agents."""
->>>>>>> c881c425
         import time
 
         now = time.time()
